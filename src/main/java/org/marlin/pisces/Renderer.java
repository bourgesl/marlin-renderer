--- conflicted
+++ resolved
@@ -55,13 +55,8 @@
     public static final int F_CURX  = 0;
     public static final int SLOPE   = 1;
     // integer values:
-<<<<<<< HEAD
     public static final int NEXT    = 0;
     public static final int YMAX_OR = 1;
-=======
-    public static final int NEXT   = 0;
-    public static final int YMAX_OR   = 1;
->>>>>>> 099f4a9a
 
     /** size of each edge in both arrays (2) */
     static final int SIZEOF_EDGE = YMAX_OR + 1;
@@ -143,11 +138,7 @@
     /** edges (integer values) */
     private int[] edgesInt;
 
-<<<<<<< HEAD
     /* LBO: very large initial edges array = 2x64K */
-=======
-    /* LBO: very large initial edges arrays = 2x64K = 128K */
->>>>>>> 099f4a9a
     // +1 to avoid recycling in Helpers.widenArray()
     private final float[] edges_initial  = new float[INITIAL_ARRAY_16K + 1]; // 64K
     private final int[] edgesInt_initial = new int  [INITIAL_ARRAY_16K + 1]; // 64K
@@ -201,11 +192,7 @@
         addLine(x0, y0, x2, y2);
 
         if (doStats) {
-<<<<<<< HEAD
             RendererContext.stats.stat_rdr_quadBreak.add(nL + 1);
-=======
-            rdrCtx.stat_rdr_quadBreak.add(nL + 1);
->>>>>>> 099f4a9a
         }
     }
 
@@ -280,11 +267,7 @@
             y0 = y1;
         }
         if (doStats) {
-<<<<<<< HEAD
             RendererContext.stats.stat_rdr_curveBreak.add(nL);
-=======
-            rdrCtx.stat_rdr_curveBreak.add(nL);
->>>>>>> 099f4a9a
         }
     }
 
@@ -366,12 +349,6 @@
         _edges[ptr /* + F_CURX */] = x1 + (firstCrossing - y1) * slope;
         _edges[ptr + SLOPE]        = slope;
 
-<<<<<<< HEAD
-=======
-
-        final int bucketIdx = firstCrossing - _boundsMinY; 
-
->>>>>>> 099f4a9a
         // copy members:
         final int[] _edgeBuckets      = edgeBuckets;
         final int[] _edgeBucketCounts = edgeBucketCounts;
@@ -382,7 +359,6 @@
 
         // each bucket is a linked list. this method adds ptr to the
         // start of the "bucket"th linked list.
-<<<<<<< HEAD
         final int bucketIdx = firstCrossing - _boundsMinY; 
 
         // integer values:
@@ -394,11 +370,6 @@
         _edgeBuckets[bucketIdx]       = ptr;
         _edgeBucketCounts[bucketIdx] += 2;
         _edgeBucketCounts[lastCrossing - _boundsMinY] |= 0x1; /* last bit means edge end */
-=======
-        _edgeBuckets[bucketIdx]       = ptr;
-        _edgeBucketCounts[bucketIdx] += 2; /* 1 << 1 */
-        _edgeBucketCounts[lastCrossing - _boundsMinY] |= 1; /* last bit means edge end */
->>>>>>> 099f4a9a
 
         /* update free pointer (ie length in ints) */
         edgesPos += _SIZEOF_EDGE;
@@ -796,11 +767,6 @@
             } // bucketCount != 0
 
 
-<<<<<<< HEAD
-=======
-            /* TODO: copy active edge data into AEL to avoid random access into edge arrays[ecur] (best cache locality) */
-
->>>>>>> 099f4a9a
             if (numCrossings != 0) {
                 /*
                  * Tuning parameter: thresholds to switch to optimized merge sort for newly added edges + final merge pass.
@@ -828,16 +794,9 @@
 
                         f_curx = _edges[ecur /* + F_CURX */];
 
-<<<<<<< HEAD
                         /* convert subpixel coordinates (float) into pixel positions (int) for coming scanline */
                         /* note: it is faster to always update edges even if it is removed from AEL for coming or last scanline */
                         _edges[ecur /* + F_CURX */] = f_curx + _edges[ecur + _SLOPE];
-=======
-                for (i = 0; i < numCrossings; i++) {
-                    /* get the pointer to the edge */
-                    ecur   = _edgePtrs[i];
-                    f_curx = _edges[ecur /* + F_CURX */];
->>>>>>> 099f4a9a
 
                         // update crossing ( x-coordinate + last bit = orientation):
                         cross = (((int) f_curx) << 1) | _edgesInt[ecur + _YMAX_OR] & 0x1; /* last bit contains orientation (0 or 1) */
@@ -846,7 +805,6 @@
                             RendererContext.stats.stat_rdr_crossings_updates.add(numCrossings);
                         }
 
-<<<<<<< HEAD
                         // insertion sort of crossings:
                         if (cross < lastCross) {
                             if (doStats) {
@@ -895,10 +853,6 @@
                                 _crossings[j + 1] = cross;
                                 _edgePtrs [j + 1] = ecur;
                             }
-=======
-                    // update crossing ( x-coordinate + last bit = orientation):
-                    cross = (((int) f_curx) << 1) | (_edgesInt[ecur + _YMAX_OR] & 0x1); /* last bit contains orientation (0 or 1) */
->>>>>>> 099f4a9a
 
                         } else {
                             _crossings[i] = lastCross = cross;
@@ -1028,7 +982,6 @@
                                     _alpha[pix_x    ] += tmp;
                                     _alpha[pix_x + 1] -= tmp;
                                 } else {
-<<<<<<< HEAD
                                     tmp = (x0 & _SUBPIXEL_MASK_X);
                                     _alpha[pix_x    ] += (_SUBPIXEL_POSITIONS_X - tmp);
                                     _alpha[pix_x + 1] += tmp;
@@ -1072,53 +1025,6 @@
                                     _alpha[pix_x    ] += tmp;
                                     _alpha[pix_x + 1] -= tmp;
                                 } else {
-=======
-
-                                    tmp = (x0 & _SUBPIXEL_MASK_X);
-                                    _alpha[pix_x    ] += (_SUBPIXEL_POSITIONS_X - tmp);
-                                    _alpha[pix_x + 1] += tmp;
-
-                                    pix_xmax = x1 >> _SUBPIXEL_LG_POSITIONS_X;
-
-                                    tmp = (x1 & _SUBPIXEL_MASK_X);
-                                    _alpha[pix_xmax    ] -= (_SUBPIXEL_POSITIONS_X - tmp);
-                                    _alpha[pix_xmax + 1] -= tmp;
-                                }
-                            }
-                        }
-
-                        sum += crorientation;
-                        prev = curx;
-                    }
-                } else {
-                    // Non-zero winding rule: optimize that case (default) and avoid processing intermediate crossings
-                    for (i = 1, sum = 0;; i++) {
-                        sum += crorientation;
-                        
-                        if (sum != 0) {
-                            /* prev = min(curx) */
-                            if (prev > curx) {
-                                prev = curx;
-                            }
-                        } else {
-                            x0 = (prev > bboxx0) ? prev : bboxx0;
-                            x1 = (curx < bboxx1) ? curx : bboxx1;
-
-                            if (x0 < x1) {
-                                x0 -= bboxx0; // turn x0, x1 from coords to indices
-                                x1 -= bboxx0; // in the alpha array.
-
-                                pix_x      =  x0      >> _SUBPIXEL_LG_POSITIONS_X;
-                                pix_xmaxm1 = (x1 - 1) >> _SUBPIXEL_LG_POSITIONS_X;
-
-                                if (pix_x == pix_xmaxm1) {
-                                    // Start and end in same pixel
-                                    tmp = (x1 - x0); // number of subpixels
-                                    _alpha[pix_x    ] += tmp;
-                                    _alpha[pix_x + 1] -= tmp;
-                                } else {
-
->>>>>>> 099f4a9a
                                     tmp = (x0 & _SUBPIXEL_MASK_X);
                                     _alpha[pix_x    ] += (_SUBPIXEL_POSITIONS_X - tmp);
                                     _alpha[pix_x + 1] += tmp;
